--- conflicted
+++ resolved
@@ -53,9 +53,6 @@
     'tau_m': 0.005,             # motor response time, seconds
     'rotor_speed_min': 0,       # rad/s
     'rotor_speed_max': 1500,    # rad/s
-<<<<<<< HEAD
-    'motor_noise_std': 0,      # rad/s
-=======
     'motor_noise_std': 0.0,     # rad/s
 
     # Lower level controller properties (for higher level control abstractions)
@@ -63,6 +60,5 @@
     'k_v': 10,              # The *world* velocity P gain (for cmd_vel)
     'kp_att': 544,          # The attitude P gain (for cmd_vel, cmd_acc, and cmd_ctatt)
     'kd_att': 46.64,        # The attitude D gain (for cmd_vel, cmd_acc, and cmd_ctatt)
->>>>>>> eb33437b
 
 }